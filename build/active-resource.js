--- conflicted
+++ resolved
@@ -1,4 +1,3 @@
-<<<<<<< HEAD
 (function (global, factory) {
   typeof exports === 'object' && typeof module !== 'undefined' ? module.exports = factory(require('axios'), require('es6-promise'), require('qs'), require('underscore'), require('underscore.string'), require('underscore.inflection')) :
   typeof define === 'function' && define.amd ? define(['axios', 'es6-promise', 'qs', 'underscore', 'underscore.string', 'underscore.inflection'], factory) :
@@ -21,1761 +20,6 @@
         return obj && typeof Symbol === "function" && obj.constructor === Symbol && obj !== Symbol.prototype ? "symbol" : typeof obj;
       };
     }
-=======
-(function (root, factory) {
-  if (typeof define === 'function' && define.amd) {
-    // AMD. Register as an anonymous module unless amdModuleId is set
-    define(["axios","es6-promise","underscore","underscore.string","qs","underscore.inflection"], function (a0,b1,c2,d3,e4,f5) {
-      return (root['ActiveResource'] = factory(a0,b1,c2,d3,e4,f5));
-    });
-  } else if (typeof module === 'object' && module.exports) {
-    // Node. Does not work with strict CommonJS, but
-    // only CommonJS-like environments that support module.exports,
-    // like Node.
-    module.exports = factory(require("axios"),require("es6-promise"),require("underscore"),require("underscore.string"),require("qs"),require("underscore.inflection"));
-  } else {
-    root['ActiveResource'] = factory(root["axios"],root["es6-promise"],root["underscore"],root["underscore.string"],root["qs"],root["underscore.inflection"]);
-  }
-}(this, function (axios, es6Promise, _, s, Qs) {
-
-var ActiveResource = function(){};
-
-window.Promise = es6Promise.Promise;
-
-(function() {
-  ActiveResource.extend = function(klass, mixin) {
-    var method, name, _results;
-    _results = [];
-    for (name in mixin) {
-      method = mixin[name];
-      if (!method.__excludeFromExtend) {
-        _results.push(klass[name] = method);
-      } else {
-        _results.push(void 0);
-      }
-    }
-    return _results;
-  };
-
-  ActiveResource.include = function(klass, mixin) {
-    return this.extend(klass.prototype, mixin);
-  };
-
-}).call(this);
-
-(function() {
-  ActiveResource.prototype.Typing = (function() {
-    function Typing() {}
-
-    Typing.klass = function() {
-      return this.constructor;
-    };
-
-    Typing.isA = function(klass) {
-      var match, object;
-      object = this;
-      match = object.constructor === klass;
-      while (!(match || ((object = object.constructor.__super__) == null))) {
-        match = object.constructor === klass;
-      }
-      return match;
-    };
-
-    return Typing;
-
-  })();
-
-}).call(this);
-
-(function() {
-  var __hasProp = {}.hasOwnProperty,
-    __extends = function(child, parent) { for (var key in parent) { if (__hasProp.call(parent, key)) child[key] = parent[key]; } function ctor() { this.constructor = child; } ctor.prototype = parent.prototype; child.prototype = new ctor(); child.__super__ = parent.prototype; return child; };
-
-  ActiveResource.createResourceLibrary = function(baseUrl, options) {
-    var ResourceLibrary;
-    if (options == null) {
-      options = {};
-    }
-    return ResourceLibrary = (function() {
-      var Base, base, resourceLibrary, _ref;
-
-      function ResourceLibrary() {}
-
-      ResourceLibrary.baseUrl = baseUrl.charAt(baseUrl.length - 1) === '/' ? baseUrl : "" + baseUrl + "/";
-
-      ResourceLibrary.headers = options.headers;
-
-      ResourceLibrary["interface"] = new (options["interface"] || ActiveResource.Interfaces.JsonApi)(ResourceLibrary);
-
-      ResourceLibrary.constantizeScope = options['constantizeScope'];
-
-      ResourceLibrary.immutable = options.immutable;
-
-      ResourceLibrary.includePolymorphicRepeats = options.includePolymorphicRepeats;
-
-      ResourceLibrary.strictAttributes = options.strictAttributes;
-
-      base = ResourceLibrary.immutable ? ActiveResource.prototype.Immutable.prototype.Base : ActiveResource.prototype.Base;
-
-      resourceLibrary = ResourceLibrary;
-
-      ResourceLibrary.Base = Base = (function(_super) {
-        __extends(Base, _super);
-
-        function Base() {
-          _ref = Base.__super__.constructor.apply(this, arguments);
-          return _ref;
-        }
-
-        Base.resourceLibrary = resourceLibrary;
-
-        return Base;
-
-      })(base);
-
-      ResourceLibrary.constantize = function(className) {
-        var klass, scope, v, _i, _len;
-        klass = null;
-        if (!_.isUndefined(className) && !_.isNull(className)) {
-          scope = this.constantizeScope && _.values(this.constantizeScope) || _.flatten([_.values(this), _.values(this.prototype)]);
-          for (_i = 0, _len = scope.length; _i < _len; _i++) {
-            v = scope[_i];
-            if (_.isObject(v) && v.className === className) {
-              klass = v;
-            }
-          }
-        }
-        if (klass == null) {
-          throw "NameError: klass " + className + " does not exist";
-        }
-        return klass;
-      };
-
-      ResourceLibrary.createResource = function(klass) {
-        var extend;
-        extend = 
-        function(child, parent) {
-          for (var key in parent) { if (parent.hasOwnProperty(key)) child[key] = parent[key]; }
-          function ctor() { this.constructor = child; }
-          ctor.prototype = parent.prototype;
-          child.prototype = new ctor();
-          child.__super__ = parent.prototype;
-          return child;
-        }
-      ;
-        klass = extend(klass, this.Base);
-        klass.className || (klass.className = klass.name);
-        klass.queryName || (klass.queryName = _.pluralize(s.underscored(klass.className)));
-        if (typeof klass.define === "function") {
-          klass.define();
-        }
-        (this.constantizeScope || this)[klass.className] = klass;
-        return klass;
-      };
-
-      return ResourceLibrary;
-
-    }).call(this);
-  };
-
-}).call(this);
-
-(function() {
-  ActiveResource.Interfaces = ActiveResource.prototype.Interfaces = (function() {
-    function Interfaces() {}
-
-    Interfaces.prototype.Base = (function() {
-      Base.contentType = 'application/json';
-
-      function Base(resourceLibrary) {
-        var _this = this;
-        this.resourceLibrary = resourceLibrary;
-        this.axios = axios.create({
-          headers: _.extend(this.resourceLibrary.headers || {}, {
-            'Content-Type': this.constructor.contentType
-          })
-        });
-        this.axios.interceptors.response.use(function(config) {
-          return config;
-        }, function(error) {
-          if (error.response.status === 408 || error.code === 'ECONNABORTED') {
-            return Promise.reject({
-              response: {
-                data: {
-                  errors: [
-                    {
-                      code: 'timeout',
-                      detail: "Timeout occurred while loading " + error.config.url
-                    }
-                  ]
-                }
-              }
-            });
-          } else {
-            return Promise.reject(error);
-          }
-        });
-      }
-
-      Base.prototype.request = function(url, method, data) {
-        var options;
-        options = {
-          responseType: 'json',
-          method: method,
-          url: url
-        };
-        if (method === 'GET') {
-          options.params = data;
-          options.paramsSerializer = function(params) {
-            return Qs.stringify(params, {
-              arrayFormat: 'brackets'
-            });
-          };
-        } else {
-          options.data = data;
-        }
-        return this.axios.request(options);
-      };
-
-      Base.prototype.get = function(url, queryParams) {
-        throw '#get not implemented on base interface';
-      };
-
-      Base.prototype.post = function(url, resourceData, options) {
-        throw '#post not implemented on base interface';
-      };
-
-      Base.prototype.patch = function(url, resourceData, options) {
-        throw '#patch not implemented on base interface';
-      };
-
-      Base.prototype.put = function(url, resourceData, options) {
-        throw '#put not implemented on base interface';
-      };
-
-      Base.prototype["delete"] = function(url, resourceData, options) {
-        throw '#delete not implemented on base interface';
-      };
-
-      return Base;
-
-    })();
-
-    return Interfaces;
-
-  }).call(this);
-
-}).call(this);
-
-(function() {
-  var _ref,
-    __hasProp = {}.hasOwnProperty,
-    __extends = function(child, parent) { for (var key in parent) { if (__hasProp.call(parent, key)) child[key] = parent[key]; } function ctor() { this.constructor = child; } ctor.prototype = parent.prototype; child.prototype = new ctor(); child.__super__ = parent.prototype; return child; },
-    __slice = [].slice;
-
-  ActiveResource.Interfaces.JsonApi = ActiveResource.prototype.Interfaces.prototype.JsonApi = (function(_super) {
-    __extends(JsonApi, _super);
-
-    function JsonApi() {
-      _ref = JsonApi.__super__.constructor.apply(this, arguments);
-      return _ref;
-    }
-
-    JsonApi.contentType = 'application/vnd.api+json';
-
-    JsonApi.prototype.request = function(url, method, data) {
-      return JsonApi.__super__.request.apply(this, arguments).then(function(response) {
-        var _ref1;
-        if (!((((_ref1 = response.data) != null ? _ref1.data : void 0) != null) || response.status === 204)) {
-          throw "Response from " + url + " was not in JSON API format";
-        }
-        return response.data;
-      });
-    };
-
-    JsonApi.prototype.toUnderscored = function(object) {
-      var k, underscored, v,
-        _this = this;
-      underscored = {};
-      for (k in object) {
-        v = object[k];
-        underscored[s.underscored(k)] = _.isArray(v) ? _.map(v, function(i) {
-          return _this.toUnderscored(i);
-        }) : _.isObject(v) && !(typeof v.isA === "function" ? v.isA(ActiveResource.prototype.Base) : void 0) && !(typeof v.isA === "function" ? v.isA(ActiveResource.prototype.Collection) : void 0) && !_.isDate(v) ? this.toUnderscored(v) : v;
-      }
-      return underscored;
-    };
-
-    JsonApi.prototype.toCamelCase = function(object) {
-      var camelized, k, v,
-        _this = this;
-      camelized = {};
-      for (k in object) {
-        v = object[k];
-        camelized[s.camelize(k)] = _.isArray(v) ? _.map(v, function(i) {
-          if (_.isObject(i)) {
-            return _this.toCamelCase(i);
-          } else {
-            return i;
-          }
-        }) : _.isObject(v) && !(typeof v.isA === "function" ? v.isA(ActiveResource.prototype.Base) : void 0) && !(typeof v.isA === "function" ? v.isA(ActiveResource.prototype.Collection) : void 0) ? this.toCamelCase(v) : v;
-      }
-      return camelized;
-    };
-
-    JsonApi.prototype.buildFilters = function(filters) {
-      return this.toUnderscored(_.mapObject(filters, function(value) {
-        var transformValue,
-          _this = this;
-        transformValue = function(v) {
-          if (typeof v.isA === "function" ? v.isA(ActiveResource.prototype.Base) : void 0) {
-            return v[v.klass().primaryKey];
-          } else {
-            return v;
-          }
-        };
-        if (_.isArray(value) || (typeof value.isA === "function" ? value.isA(ActiveResource.Collection) : void 0)) {
-          return ActiveResource.Collection.build(value).map(function(v) {
-            return transformValue(v);
-          }).join();
-        } else {
-          return transformValue(value);
-        }
-      }));
-    };
-
-    JsonApi.prototype.buildSparseFieldset = function(fields) {
-      return this.toUnderscored(_.mapObject(fields, function(fieldArray) {
-        return _.map(fieldArray, function(f) {
-          return s.underscored(f);
-        }).join();
-      }));
-    };
-
-    JsonApi.prototype.buildIncludeTree = function(includes) {
-      var buildNestedIncludes;
-      buildNestedIncludes = function(object) {
-        var includeCollection, modelName, value;
-        modelName = s.underscored(_.keys(object)[0]);
-        value = _.values(object)[0];
-        includeCollection = ActiveResource.prototype.Collection.build([value]).flatten().map(function(item) {
-          if (_.isString(item)) {
-            return _.map(item.split(','), function(i) {
-              return s.underscored(i);
-            });
-          } else if (_.isObject(item)) {
-            return buildNestedIncludes(item);
-          }
-        }).flatten();
-        return includeCollection.map(function(i) {
-          return "" + modelName + "." + i;
-        }).toArray();
-      };
-      return ActiveResource.prototype.Collection.build(includes).inject([], function(includeStrArray, include) {
-        if (_.isObject(include)) {
-          includeStrArray.push.apply(includeStrArray, buildNestedIncludes(include));
-          return includeStrArray;
-        } else {
-          includeStrArray.push(s.underscored(include));
-          return includeStrArray;
-        }
-      }).join();
-    };
-
-    JsonApi.prototype.buildSortList = function(sortObject) {
-      var column, dir, output;
-      output = [];
-      for (column in sortObject) {
-        dir = sortObject[column];
-        if (dir === 'asc') {
-          output.push(s.underscored(column));
-        } else if (dir === 'desc') {
-          output.push("-" + (s.underscored(column)));
-        }
-      }
-      return output.join(',');
-    };
-
-    JsonApi.prototype.buildResourceIdentifier = function(resource) {
-      var identifier, primaryKeyValue;
-      identifier = {
-        type: resource.klass().queryName
-      };
-      if ((primaryKeyValue = resource[resource.klass().primaryKey])) {
-        identifier[resource.klass().primaryKey] = primaryKeyValue.toString();
-      }
-      return identifier;
-    };
-
-    JsonApi.prototype.buildResourceRelationships = function(resource, relationships, onlyChanged) {
-      var output,
-        _this = this;
-      if (onlyChanged == null) {
-        onlyChanged = false;
-      }
-      output = {};
-      _.each(relationships, function(relationship) {
-        var reflection, target;
-        reflection = resource.klass().reflectOnAssociation(relationship);
-        target = resource.association(reflection.name).target;
-        if (!onlyChanged && ((reflection.collection() && target.empty()) || (target == null))) {
-          return;
-        }
-        return output[s.underscored(reflection.name)] = {
-          data: _this.buildResourceDocument({
-            resourceData: target,
-            onlyResourceIdentifiers: !reflection.autosave(),
-            onlyChanged: onlyChanged,
-            parentReflection: reflection.polymorphic() ? reflection.polymorphicInverseOf(target.klass()) : reflection.inverseOf()
-          })
-        };
-      });
-      return output;
-    };
-
-    JsonApi.prototype.buildResourceDocument = function(_arg) {
-      var data, onlyChanged, onlyResourceIdentifiers, parentReflection, resourceData,
-        _this = this;
-      resourceData = _arg.resourceData, onlyResourceIdentifiers = _arg.onlyResourceIdentifiers, onlyChanged = _arg.onlyChanged, parentReflection = _arg.parentReflection;
-      onlyResourceIdentifiers = onlyResourceIdentifiers || false;
-      onlyChanged = onlyChanged || false;
-      data = ActiveResource.prototype.Collection.build(resourceData).compact().map(function(resource) {
-        var attributes, changedFields, documentResource, relationships;
-        documentResource = _this.buildResourceIdentifier(resource);
-        if (!onlyResourceIdentifiers) {
-          attributes = _.omit(resource.attributes({
-            readWrite: true
-          }), resource.klass().primaryKey);
-          relationships = _.keys(resource.klass().reflections());
-          if (parentReflection) {
-            if (!(parentReflection.polymorphic() && _this.resourceLibrary.includePolymorphicRepeats)) {
-              relationships = _.without(relationships, parentReflection.name);
-            }
-          }
-          if (onlyChanged) {
-            changedFields = resource.changedFields().toArray();
-            attributes = _.pick.apply(_, [attributes].concat(__slice.call(changedFields)));
-            relationships = _.intersection(relationships, changedFields);
-          }
-          documentResource['attributes'] = _this.toUnderscored(attributes);
-          documentResource['relationships'] = _this.buildResourceRelationships(resource, relationships, onlyChanged);
-        }
-        return documentResource;
-      });
-      if (_.isArray(resourceData) || (_.isObject(resourceData) && (typeof resourceData.isA === "function" ? resourceData.isA(ActiveResource.prototype.Collection) : void 0))) {
-        return data.toArray();
-      } else {
-        return data.first() || null;
-      }
-    };
-
-    JsonApi.prototype.buildResource = function(data, includes, _arg) {
-      var attributes, existingResource, parentRelationship, resource;
-      existingResource = _arg.existingResource, parentRelationship = _arg.parentRelationship;
-      resource = existingResource || this.resourceLibrary.constantize(_.singularize(s.classify(data['type']))).build();
-      attributes = data['attributes'] || {};
-      if (data[resource.klass().primaryKey]) {
-        attributes[resource.klass().primaryKey] = data[resource.klass().primaryKey].toString();
-      }
-      if (parentRelationship != null) {
-        attributes = _.extend(attributes, parentRelationship);
-      }
-      attributes = this.addRelationshipsToFields(attributes, data['relationships'], includes, resource);
-      attributes = this.toCamelCase(attributes);
-      resource.__assignFields(attributes);
-      resource.__links = _.extend(resource.links(), data['links']);
-      resource.klass().reflectOnAllAssociations().each(function(reflection) {
-        var association, relationship, relationshipEmpty, relationshipLinks, selfLink, url_safe_reflection_name, _ref1, _ref2, _ref3, _ref4,
-          _this = this;
-        association = resource.association(reflection.name);
-        if ((relationshipLinks = (_ref1 = data['relationships']) != null ? (_ref2 = _ref1[s.underscored(reflection.name)]) != null ? _ref2['links'] : void 0 : void 0) != null) {
-          association.__links = _.extend(association.links(), _.mapObject(relationshipLinks, function(l) {
-            return ActiveResource.prototype.Links.__constructLink(l);
-          }));
-        } else if ((selfLink = resource.links()['self']) != null) {
-          url_safe_reflection_name = s.underscored(reflection.name);
-          association.__links = {
-            self: ActiveResource.prototype.Links.__constructLink(selfLink, 'relationships', url_safe_reflection_name),
-            related: ActiveResource.prototype.Links.__constructLink(selfLink, url_safe_reflection_name)
-          };
-        }
-        relationshipEmpty = _.isObject(relationship = (_ref3 = data['relationships']) != null ? (_ref4 = _ref3[s.underscored(reflection.name)]) != null ? _ref4['data'] : void 0 : void 0) ? _.keys(relationship).length === 0 : relationship != null ? relationship.length === 0 : true;
-        if (_.has(attributes, reflection.name) || relationshipEmpty) {
-          return association.loaded(true);
-        }
-      });
-      resource.__executeCallbacks('afterRequest');
-      return resource;
-    };
-
-    JsonApi.prototype.addRelationshipsToFields = function(attributes, relationships, includes, resource) {
-      var _this = this;
-      _.each(relationships, function(relationship, relationshipName) {
-        var include, reflection, relationshipItems;
-        if ((reflection = resource.klass().reflectOnAssociation(s.camelize(relationshipName)))) {
-          if (reflection.collection()) {
-            relationshipItems = ActiveResource.prototype.Collection.build(relationship['data']).map(function(relationshipMember, index) {
-              return _this.findResourceForRelationship(relationshipMember, includes, resource, reflection, index);
-            }).compact();
-            if (!(typeof relationshipItems.empty === "function" ? relationshipItems.empty() : void 0)) {
-              return attributes[relationshipName] = relationshipItems;
-            }
-          } else if (relationship['data'] != null) {
-            include = _this.findResourceForRelationship(relationship['data'], includes, resource, reflection);
-            if (include != null) {
-              return attributes[relationshipName] = include;
-            }
-          }
-        }
-      });
-      return attributes;
-    };
-
-    JsonApi.prototype.findResourceForRelationship = function(relationshipData, includes, resource, reflection, index) {
-      var buildResourceOptions, findConditions, include, parentReflection, potentialTarget, primaryKey, target,
-        _this = this;
-      primaryKey = resource.klass().primaryKey;
-      findConditions = {
-        type: relationshipData.type
-      };
-      findConditions[primaryKey] = relationshipData[primaryKey];
-      buildResourceOptions = {};
-      if ((parentReflection = reflection.inverseOf()) != null) {
-        buildResourceOptions.parentRelationship = {};
-        buildResourceOptions.parentRelationship[parentReflection.name] = resource;
-      }
-      include = _.findWhere(includes, findConditions);
-      if (reflection.collection()) {
-        target = resource.association(reflection.name).target.detect(function(t) {
-          return t[primaryKey] === findConditions[primaryKey];
-        }) || resource.association(reflection.name).target.get(index);
-      } else if ((potentialTarget = resource.association(reflection.name).target) != null) {
-        if (!reflection.polymorphic() || potentialTarget.klass().queryName === findConditions['type']) {
-          target = potentialTarget;
-        }
-      }
-      if (target != null) {
-        buildResourceOptions.existingResource = target;
-      }
-      if ((target != null) || (include != null)) {
-        return this.buildResource(include || {}, includes, buildResourceOptions);
-      }
-    };
-
-    JsonApi.prototype.mergePersistedChanges = function(response, resource) {
-      return this.buildResource(response['data'], response['included'], {
-        existingResource: resource
-      });
-    };
-
-    JsonApi.prototype.resourceErrors = function(resource, errors) {
-      var errorCollection;
-      errorCollection = ActiveResource.Collection.build(errors).map(function(error) {
-        var field;
-        field = [];
-        if (error['source']['pointer'] === '/data') {
-          field.push('base');
-        } else {
-          _.each(error['source']['pointer'].split('/data'), function(i) {
-            var m;
-            if ((m = i.match(/\/(attributes|relationships|)\/(\w+)/)) != null) {
-              return field.push(s.camelize(m[2]));
-            }
-          });
-        }
-        return resource.errors().__buildError(field.join('.'), s.camelize(error['code']), error['detail']);
-      });
-      resource.errors().propagate(errorCollection);
-      return resource;
-    };
-
-    JsonApi.prototype.parameterErrors = function(errors) {
-      return ActiveResource.prototype.Collection.build(errors).map(function(error) {
-        var out, _ref1;
-        out = {
-          detail: error['detail'],
-          message: error['detail']
-        };
-        if (((_ref1 = error['source']) != null ? _ref1['parameter'] : void 0) != null) {
-          out['parameter'] = s.camelize(error['source']['parameter']);
-        }
-        out['code'] = s.camelize(error['code']);
-        return out;
-      });
-    };
-
-    JsonApi.prototype.get = function(url, queryParams) {
-      var data, _this;
-      if (queryParams == null) {
-        queryParams = {};
-      }
-      data = {};
-      if (queryParams['filter'] != null) {
-        data['filter'] = this.buildFilters(queryParams['filter']);
-      }
-      if (queryParams['fields'] != null) {
-        data['fields'] = this.buildSparseFieldset(queryParams['fields']);
-      }
-      if (queryParams['include'] != null) {
-        data['include'] = this.buildIncludeTree(queryParams['include']);
-      }
-      if (queryParams['sort'] != null) {
-        data['sort'] = this.buildSortList(queryParams['sort']);
-      }
-      if (queryParams['page'] != null) {
-        data['page'] = queryParams['page'];
-      }
-      if (queryParams['limit'] != null) {
-        data['limit'] = queryParams['limit'];
-      }
-      if (queryParams['offset'] != null) {
-        data['offset'] = queryParams['offset'];
-      }
-      _this = this;
-      return this.request(url, 'GET', data).then(function(response) {
-        var built;
-        built = ActiveResource.prototype.CollectionResponse.build(_.flatten([response.data])).map(function(object) {
-          object = _this.buildResource(object, response.included, {});
-          object.assignResourceRelatedQueryParams(queryParams);
-          return object;
-        });
-        built.links(response.links);
-        if (_.isArray(response.data)) {
-          return built;
-        } else {
-          return built.first();
-        }
-      }, function(errors) {
-        return Promise.reject(_this.parameterErrors(errors.response.data['errors']));
-      });
-    };
-
-    JsonApi.prototype.post = function(url, resourceData, options) {
-      var data, queryParams, _this;
-      if (options == null) {
-        options = {};
-      }
-      data = {
-        data: this.buildResourceDocument({
-          resourceData: resourceData,
-          onlyResourceIdentifiers: options['onlyResourceIdentifiers']
-        })
-      };
-      if (!options['onlyResourceIdentifiers']) {
-        queryParams = resourceData.queryParams();
-        if (queryParams['fields'] != null) {
-          data['fields'] = this.buildSparseFieldset(queryParams['fields']);
-        }
-        if (queryParams['include'] != null) {
-          data['include'] = this.buildIncludeTree(queryParams['include']);
-        }
-      }
-      _this = this;
-      return this.request(url, 'POST', data).then(function(response) {
-        if (options['onlyResourceIdentifiers']) {
-          return response;
-        } else {
-          return _this.mergePersistedChanges(response, resourceData);
-        }
-      }, function(errors) {
-        if (options['onlyResourceIdentifiers']) {
-          return Promise.reject(errors);
-        } else {
-          return Promise.reject(_this.resourceErrors(resourceData, errors.response.data['errors']));
-        }
-      });
-    };
-
-    JsonApi.prototype.patch = function(url, resourceData, options) {
-      var data, queryParams, _this;
-      if (options == null) {
-        options = {};
-      }
-      data = {
-        data: this.buildResourceDocument({
-          resourceData: resourceData,
-          onlyResourceIdentifiers: options['onlyResourceIdentifiers'],
-          onlyChanged: true
-        })
-      };
-      if (!options['onlyResourceIdentifiers']) {
-        queryParams = resourceData.queryParams();
-        if (queryParams['fields'] != null) {
-          data['fields'] = this.buildSparseFieldset(queryParams['fields']);
-        }
-        if (queryParams['include'] != null) {
-          data['include'] = this.buildIncludeTree(queryParams['include']);
-        }
-      }
-      _this = this;
-      return this.request(url, 'PATCH', data).then(function(response) {
-        if (options['onlyResourceIdentifiers']) {
-          return response;
-        } else {
-          return _this.mergePersistedChanges(response, resourceData);
-        }
-      }, function(errors) {
-        if (options['onlyResourceIdentifiers']) {
-          return Promise.reject(errors);
-        } else {
-          return Promise.reject(_this.resourceErrors(resourceData, errors.response.data['errors']));
-        }
-      });
-    };
-
-    JsonApi.prototype.put = function(url, resourceData, options) {
-      var data, queryParams, _this;
-      if (options == null) {
-        options = {};
-      }
-      data = {
-        data: this.buildResourceDocument({
-          resourceData: resourceData,
-          onlyResourceIdentifiers: options['onlyResourceIdentifiers']
-        })
-      };
-      if (!options['onlyResourceIdentifiers']) {
-        queryParams = resourceData.queryParams();
-        if (queryParams['fields'] != null) {
-          data['fields'] = this.buildSparseFieldset(queryParams['fields']);
-        }
-        if (queryParams['include'] != null) {
-          data['include'] = this.buildIncludeTree(queryParams['include']);
-        }
-      }
-      _this = this;
-      return this.request(url, 'PUT', data).then(function(response) {
-        if (options['onlyResourceIdentifiers']) {
-          return response;
-        } else {
-          return _this.mergePersistedChanges(response, resourceData);
-        }
-      }, function(errors) {
-        if (options['onlyResourceIdentifiers']) {
-          return Promise.reject(errors);
-        } else {
-          return Promise.reject(_this.resourceErrors(resourceData, errors.response.data['errors']));
-        }
-      });
-    };
-
-    JsonApi.prototype["delete"] = function(url, resourceData, options) {
-      var data, _this;
-      if (options == null) {
-        options = {};
-      }
-      data = resourceData != null ? {
-        data: this.buildResourceDocument({
-          resourceData: resourceData,
-          onlyResourceIdentifiers: true
-        })
-      } : {};
-      _this = this;
-      return this.request(url, 'DELETE', data).then(null, function(errors) {
-        if (errors.response.data) {
-          return Promise.reject(_this.parameterErrors(errors.response.data['errors']));
-        } else {
-          return Promise.reject(null);
-        }
-      });
-    };
-
-    return JsonApi;
-
-  })(ActiveResource.prototype.Interfaces.prototype.Base);
-
-}).call(this);
-
-(function() {
-  ActiveResource.prototype.Associations = (function() {
-    function Associations() {}
-
-    Associations.prototype.association = function(name) {
-      var association, reflection;
-      this.__associations || (this.__associations = {});
-      if ((association = this.__associations[name]) == null) {
-        if ((reflection = this.klass().reflectOnAssociation(name)) == null) {
-          throw "Association " + name + " does not exist";
-        }
-        association = new (reflection.associationClass())(this, reflection);
-        this.__associations[name] = association;
-      }
-      return association;
-    };
-
-    Associations.hasMany = function(name, options) {
-      var reflection;
-      if (options == null) {
-        options = {};
-      }
-      reflection = ActiveResource.prototype.Associations.prototype.Builder.prototype.HasMany.build(this, name, options);
-      return ActiveResource.prototype.Reflection.addReflection(this, name, reflection);
-    };
-
-    Associations.hasOne = function(name, options) {
-      var reflection;
-      if (options == null) {
-        options = {};
-      }
-      reflection = ActiveResource.prototype.Associations.prototype.Builder.prototype.HasOne.build(this, name, options);
-      return ActiveResource.prototype.Reflection.addReflection(this, name, reflection);
-    };
-
-    Associations.belongsTo = function(name, options) {
-      var reflection;
-      if (options == null) {
-        options = {};
-      }
-      reflection = ActiveResource.prototype.Associations.prototype.Builder.prototype.BelongsTo.build(this, name, options);
-      return ActiveResource.prototype.Reflection.addReflection(this, name, reflection);
-    };
-
-    return Associations;
-
-  })();
-
-}).call(this);
-
-(function() {
-  var __slice = [].slice;
-
-  ActiveResource.prototype.Attributes = (function() {
-    function Attributes() {}
-
-    Attributes.prototype.attributes = function() {
-      var attributes, options, _ref, _ref1, _ref2;
-      attributes = 1 <= arguments.length ? __slice.call(arguments, 0) : [];
-      options = {};
-      if (_.isObject(_.last(attributes))) {
-        options = attributes.pop();
-      }
-      if (this.__attributes == null) {
-        this.__attributes = {
-          all: ActiveResource.prototype.Collection.build(),
-          read: ActiveResource.prototype.Collection.build(),
-          readWrite: ActiveResource.prototype.Collection.build()
-        };
-      }
-      if (options.readOnly) {
-        (_ref = this.__attributes.read).push.apply(_ref, attributes);
-      } else {
-        (_ref1 = this.__attributes.readWrite).push.apply(_ref1, attributes);
-      }
-      (_ref2 = this.__attributes.all).push.apply(_ref2, attributes);
-      return this.__attributes;
-    };
-
-    Attributes.hasAttribute = function(attribute) {
-      return this.__readAttribute(attribute) != null;
-    };
-
-    Attributes.assignAttributes = function(attributes) {
-      return this.__assignAttributes(attributes);
-    };
-
-    Attributes.attributes = function(options) {
-      var k, output, v;
-      if (options == null) {
-        options = {};
-      }
-      output = {};
-      for (k in this) {
-        v = this[k];
-        if (this.__validAttribute(k, v, options)) {
-          output[k] = v;
-        }
-      }
-      return output;
-    };
-
-    Attributes.reload = function() {
-      var resource, url, _ref;
-      if (!(this.persisted() || ((_ref = this.id) != null ? _ref.toString().length : void 0) > 0)) {
-        throw 'Cannot reload a resource that is not persisted or has an ID';
-      }
-      resource = this;
-      url = this.links()['self'] || (ActiveResource.prototype.Links.__constructLink(this.links()['related'], this.id.toString()));
-      return this["interface"]().get(url, this.queryParams()).then(function(reloaded) {
-        resource.__assignFields(reloaded.attributes());
-        resource.klass().reflectOnAllAssociations().each(function(reflection) {
-          var target;
-          target = reloaded.association(reflection.name).reader();
-          if (typeof reflection.collection === "function" ? reflection.collection() : void 0) {
-            target = target.toArray();
-          }
-          return resource.association(reflection.name).writer(target, false);
-        });
-        return resource;
-      });
-    };
-
-    Attributes.__assignAttributes = function(attributes) {
-      var k, v;
-      for (k in attributes) {
-        v = attributes[k];
-        try {
-          this.association(k).writer(v, false);
-        } catch (_error) {
-          this[k] = v;
-        }
-      }
-      return null;
-    };
-
-    Attributes.__readAttribute = function(attribute) {
-      return this.attributes()[attribute];
-    };
-
-    Attributes.__validAttribute = function(attribute, value, options) {
-      var e, reserved;
-      reserved = ['__super__', '__associations', '__errors', '__fields', '__links', '__queryParams'];
-      if (this.klass().resourceLibrary.strictAttributes) {
-        if (options.readOnly) {
-          return this.klass().attributes().read.include(attribute);
-        } else if (options.readWrite) {
-          return this.klass().attributes().readWrite.include(attribute);
-        } else {
-          return this.klass().attributes().all.include(attribute);
-        }
-      } else {
-        return !_.isFunction(value) && !_.contains(reserved, attribute) && (function() {
-          try {
-            return this.association(attribute) == null;
-          } catch (_error) {
-            e = _error;
-            return true;
-          }
-        }).call(this);
-      }
-    };
-
-    return Attributes;
-
-  })();
-
-}).call(this);
-
-(function() {
-  ActiveResource.prototype.Callbacks = (function() {
-    function Callbacks() {}
-
-    Callbacks.prototype.callbacks = function() {
-      return this.__callbacks || (this.__callbacks = {
-        afterBuild: ActiveResource.prototype.Collection.build(),
-        afterRequest: ActiveResource.prototype.Collection.build()
-      });
-    };
-
-    Callbacks.prototype.afterBuild = function(func) {
-      return this.callbacks()['afterBuild'].push(func);
-    };
-
-    Callbacks.prototype.afterRequest = function(func) {
-      return this.callbacks()['afterRequest'].push(func);
-    };
-
-    Callbacks.__executeCallbacks = function(type) {
-      var _this = this;
-      return this.klass().callbacks()[type].each(function(callback) {
-        return _.bind(callback, _this)();
-      });
-    };
-
-    return Callbacks;
-
-  })();
-
-}).call(this);
-
-(function() {
-  ActiveResource.prototype.Cloning = (function() {
-    function Cloning() {}
-
-    Cloning.clone = function() {
-      return this.__createClone({});
-    };
-
-    Cloning.__createClone = function(_arg) {
-      var attributes, clone, cloner, newCloner,
-        _this = this;
-      cloner = _arg.cloner, newCloner = _arg.newCloner;
-      clone = this.klass().build();
-      this.errors().each(function(attribute, e) {
-        return clone.errors().push(_.clone(e));
-      });
-      clone.__links = _.clone(this.links());
-      clone.__queryParams = _.clone(this.queryParams());
-      attributes = {};
-      attributes[this.klass().primaryKey] = this[this.klass().primaryKey];
-      clone.__assignAttributes(_.extend(attributes, this.attributes()));
-      this.klass().fields().each(function(f) {
-        var newAssociation, oldAssociation, reflection, target, _ref, _ref1, _ref2, _ref3;
-        clone.__fields[f] = ((_ref = _this.__fields[f]) != null ? _ref.toArray : void 0) != null ? _this.__fields[f].clone() : _this.__fields[f];
-        try {
-          oldAssociation = _this.association(f);
-          newAssociation = clone.association(f);
-          newAssociation.__links = _.clone(oldAssociation.links());
-          if (oldAssociation.loaded()) {
-            newAssociation.loaded(true);
-          }
-          reflection = oldAssociation.reflection;
-          target = reflection.collection() ? reflection.autosave() && oldAssociation.target.include(cloner) ? _this.__createCollectionAutosaveAssociationClone(oldAssociation, {
-            parentClone: clone,
-            cloner: cloner,
-            newCloner: newCloner
-          }) : ((_ref1 = reflection.inverseOf()) != null ? _ref1.autosave() : void 0) ? _this.__createCollectionInverseAutosaveAssociationClone(oldAssociation, {
-            parentClone: clone,
-            cloner: cloner
-          }) : oldAssociation.target : reflection.autosave() && oldAssociation.target === cloner ? _this.__createSingularAutosaveAssociationClone(oldAssociation, {
-            parentClone: clone,
-            newCloner: newCloner
-          }) : ((_ref2 = reflection.inverseOf()) != null ? _ref2.autosave() : void 0) && (oldAssociation.target != null) ? _this.__createSingularInverseAutosaveAssociationClone(oldAssociation, {
-            parentClone: clone,
-            cloner: cloner
-          }) : (((_ref3 = reflection.inverseOf()) != null ? _ref3.collection() : void 0) ? _this.__replaceSingularInverseCollectionAssociationClone(oldAssociation, {
-            parentClone: clone
-          }) : void 0, oldAssociation.target);
-          return newAssociation.writer(target, false);
-        } catch (_error) {
-          return true;
-        }
-      });
-      return clone;
-    };
-
-    Cloning.__createCollectionAutosaveAssociationClone = function(association, _arg) {
-      var clone, cloner, inverse, newCloner, parentClone,
-        _this = this;
-      parentClone = _arg.parentClone, cloner = _arg.cloner, newCloner = _arg.newCloner;
-      clone = association.target.clone();
-      clone.replace(cloner, newCloner);
-      parentClone.__fields[association.reflection.name].replace(cloner, newCloner);
-      if ((inverse = association.reflection.inverseOf()) != null) {
-        clone.each(function(t) {
-          if (t.__fields[inverse.name] === _this) {
-            t.__fields[inverse.name] = parentClone;
-          }
-          return t.association(inverse.name).writer(parentClone, false);
-        });
-      }
-      return clone;
-    };
-
-    Cloning.__createCollectionInverseAutosaveAssociationClone = function(association, _arg) {
-      var cloner, parentClone,
-        _this = this;
-      parentClone = _arg.parentClone, cloner = _arg.cloner;
-      return association.target.map(function(t) {
-        var clone;
-        if ((cloner != null) && cloner === t) {
-          return cloner;
-        } else {
-          clone = t.__createClone({
-            cloner: _this,
-            newCloner: parentClone
-          });
-          parentClone.__fields[association.reflection.name].replace(t, clone);
-          return clone;
-        }
-      });
-    };
-
-    Cloning.__createSingularAutosaveAssociationClone = function(association, _arg) {
-      var newCloner, parentClone;
-      parentClone = _arg.parentClone, newCloner = _arg.newCloner;
-      parentClone.__fields[association.reflection.name] = newCloner;
-      return newCloner;
-    };
-
-    Cloning.__createSingularInverseAutosaveAssociationClone = function(association, _arg) {
-      var clone, cloner, parentClone;
-      parentClone = _arg.parentClone, cloner = _arg.cloner;
-      if (association.target === cloner) {
-        return cloner;
-      } else {
-        clone = association.target.__createClone({
-          cloner: this,
-          newCloner: parentClone
-        });
-        if (parentClone.__fields[association.reflection.name] === association.target) {
-          parentClone.__fields[association.reflection.name] = clone;
-        }
-        return clone;
-      }
-    };
-
-    Cloning.__replaceSingularInverseCollectionAssociationClone = function(association, _arg) {
-      var inverse, parentClone;
-      parentClone = _arg.parentClone;
-      inverse = association.reflection.inverseOf();
-      return association.target.association(inverse.name).target.replace(this, parentClone);
-    };
-
-    return Cloning;
-
-  })();
-
-}).call(this);
-
-(function() {
-  var __slice = [].slice;
-
-  ActiveResource.Collection = ActiveResource.prototype.Collection = (function() {
-    ActiveResource.include(Collection, ActiveResource.prototype.Typing);
-
-    Collection.build = function(array) {
-      if (array == null) {
-        array = [];
-      }
-      if (typeof array.isA === "function" ? array.isA(this) : void 0) {
-        return array.clone();
-      } else if (array.length != null) {
-        return new this(array);
-      } else {
-        return new this([array]);
-      }
-    };
-
-    function Collection(__collection) {
-      this.__collection = __collection != null ? __collection : [];
-    }
-
-    Collection.prototype.size = function() {
-      return _.size(this.__collection);
-    };
-
-    Collection.prototype.empty = function() {
-      return this.size() === 0;
-    };
-
-    Collection.prototype.include = function(item) {
-      return this.indexOf(item) >= 0;
-    };
-
-    Collection.prototype.indexOf = function(item) {
-      return _.indexOf(this.__collection, item);
-    };
-
-    Collection.prototype.get = function(index) {
-      if (!(index >= this.size())) {
-        return this.__collection[index];
-      }
-    };
-
-    Collection.prototype.set = function(index, item) {
-      if (!(index >= this.size())) {
-        return this.__collection[index] = item;
-      }
-    };
-
-    Collection.prototype.replace = function(original, next) {
-      var index;
-      if ((index = this.indexOf(original)) > -1) {
-        this.set(index, next);
-      }
-      return next;
-    };
-
-    Collection.prototype.toArray = function() {
-      return this.__collection;
-    };
-
-    Collection.prototype.all = function() {
-      return this.toArray();
-    };
-
-    Collection.prototype.first = function(n) {
-      var output;
-      output = _.first(this.__collection, n || 1);
-      if (n) {
-        return output;
-      } else {
-        return output[0];
-      }
-    };
-
-    Collection.prototype.last = function(n) {
-      var output;
-      output = _.last(this.__collection, n || 1);
-      if (n) {
-        return output;
-      } else {
-        return output[0];
-      }
-    };
-
-    Collection.prototype.each = function(iteratee) {
-      return _.each(this.__collection, iteratee);
-    };
-
-    Collection.prototype.inject = function(memo, iteratee) {
-      return _.reduce(this.__collection, iteratee, memo);
-    };
-
-    Collection.prototype.map = function(iteratee) {
-      return this.constructor.build(_.map(this.__collection, iteratee));
-    };
-
-    Collection.prototype.compact = function(iteratee) {
-      return this.constructor.build(_.without(this.__collection, null, void 0));
-    };
-
-    Collection.prototype.join = function(separator) {
-      if (separator == null) {
-        separator = ',';
-      }
-      return s.join.apply(s, [separator].concat(__slice.call(_.map(this.__collection, function(i) {
-        return i.toString();
-      }))));
-    };
-
-    Collection.prototype.flatten = function() {
-      return this.constructor.build(_.flatten(this.__collection));
-    };
-
-    Collection.prototype.push = function() {
-      var items, _ref;
-      items = 1 <= arguments.length ? __slice.call(arguments, 0) : [];
-      return (_ref = this.__collection).push.apply(_ref, items);
-    };
-
-    Collection.prototype.unshift = function() {
-      var items, _ref;
-      items = 1 <= arguments.length ? __slice.call(arguments, 0) : [];
-      return (_ref = this.__collection).unshift.apply(_ref, items);
-    };
-
-    Collection.prototype.pop = function() {
-      return this.__collection.pop();
-    };
-
-    Collection.prototype.shift = function() {
-      return this.__collection.shift();
-    };
-
-    Collection.prototype["delete"] = function() {
-      var deleted, items;
-      items = 1 <= arguments.length ? __slice.call(arguments, 0) : [];
-      deleted = _.intersection(this.__collection, items);
-      this.__collection = _.without.apply(_, [this.__collection].concat(__slice.call(items)));
-      return deleted;
-    };
-
-    Collection.prototype.clear = function() {
-      return this.__collection = [];
-    };
-
-    Collection.prototype.select = function(predicate) {
-      return this.constructor.build(_.filter(this.__collection, predicate));
-    };
-
-    Collection.prototype.detect = function(predicate) {
-      return _.detect(this.__collection, predicate);
-    };
-
-    Collection.prototype.clone = function() {
-      var _this = this;
-      return this.constructor.build(_.map(this.__collection, function(i) {
-        return i;
-      }));
-    };
-
-    return Collection;
-
-  })();
-
-}).call(this);
-
-(function() {
-  var _ref,
-    __hasProp = {}.hasOwnProperty,
-    __extends = function(child, parent) { for (var key in parent) { if (__hasProp.call(parent, key)) child[key] = parent[key]; } function ctor() { this.constructor = child; } ctor.prototype = parent.prototype; child.prototype = new ctor(); child.__super__ = parent.prototype; return child; };
-
-  ActiveResource.CollectionResponse = ActiveResource.prototype.CollectionResponse = (function(_super) {
-    __extends(CollectionResponse, _super);
-
-    function CollectionResponse() {
-      _ref = CollectionResponse.__super__.constructor.apply(this, arguments);
-      return _ref;
-    }
-
-    CollectionResponse.build = function(array) {
-      if (array == null) {
-        array = [];
-      }
-      if (typeof array.isA === "function" ? array.isA(ActiveResource.prototype.Collection) : void 0) {
-        return new this(array.toArray());
-      } else {
-        return CollectionResponse.__super__.constructor.build.apply(this, arguments);
-      }
-    };
-
-    CollectionResponse.prototype.links = function(data) {
-      if (data == null) {
-        data = {};
-      }
-      if (!_.isEmpty(data) || (this.__links == null)) {
-        this.__links = data;
-      }
-      return this.__links;
-    };
-
-    CollectionResponse.prototype.hasPrevPage = function() {
-      return this.links()['prev'] != null;
-    };
-
-    CollectionResponse.prototype.hasNextPage = function() {
-      return this.links()['next'] != null;
-    };
-
-    CollectionResponse.prototype.prevPage = function() {
-      if (this.hasPrevPage()) {
-        return this.first().klass().resourceLibrary["interface"].get(this.links()['prev']);
-      }
-    };
-
-    CollectionResponse.prototype.nextPage = function() {
-      if (this.hasNextPage()) {
-        return this.first().klass().resourceLibrary["interface"].get(this.links()['next']);
-      }
-    };
-
-    CollectionResponse.prototype.toCollection = function() {
-      return ActiveResource.prototype.Collection.build(this.toArray());
-    };
-
-    return CollectionResponse;
-
-  })(ActiveResource.prototype.Collection);
-
-}).call(this);
-
-(function() {
-  var __slice = [].slice;
-
-  ActiveResource.Errors = ActiveResource.prototype.Errors = (function() {
-    Errors.errors = function() {
-      return this.__errors || (this.__errors = new ActiveResource.prototype.Errors(this));
-    };
-
-    Errors.valid = function() {
-      return this.errors().empty();
-    };
-
-    function Errors(base) {
-      this.base = base;
-      this.reset();
-    }
-
-    Errors.prototype.reset = function() {
-      return this.__errors = {};
-    };
-
-    Errors.prototype.clear = function() {
-      return this.reset();
-    };
-
-    Errors.prototype.add = function(field, code, detail) {
-      if (detail == null) {
-        detail = '';
-      }
-      return this.__add(field, code, detail);
-    };
-
-    Errors.prototype.addAll = function() {
-      var errors,
-        _this = this;
-      errors = 1 <= arguments.length ? __slice.call(arguments, 0) : [];
-      return _.map(errors, function(error) {
-        return _this.__add.apply(_this, error);
-      });
-    };
-
-    Errors.prototype.propagate = function(errors) {
-      var _this = this;
-      return errors.each(function(error) {
-        var association, field, nestedError, nestedErrors, nestedField, _ref, _ref1;
-        nestedField = error.field.split('.');
-        field = nestedField.shift();
-        try {
-          association = _this.base.association(field);
-          nestedError = _.clone(error);
-          nestedError.field = nestedField.length === 0 && 'base' || nestedField.join('.');
-          nestedErrors = ActiveResource.Collection.build([nestedError]);
-          if (association.reflection.collection()) {
-            return (_ref = association.target.first()) != null ? _ref.errors().propagate(nestedErrors) : void 0;
-          } else {
-            return (_ref1 = association.target) != null ? _ref1.errors().propagate(nestedErrors) : void 0;
-          }
-        } catch (_error) {
-          return _this.push(error);
-        }
-      });
-    };
-
-    Errors.prototype.push = function(error) {
-      var _base, _name;
-      (_base = this.__errors)[_name = error.field] || (_base[_name] = []);
-      this.__errors[error.field].push(error);
-      return error;
-    };
-
-    Errors.prototype.added = function(field, code) {
-      return ActiveResource.prototype.Collection.build(this.__errors[field]).detect(function(e) {
-        return e.code === code;
-      }) != null;
-    };
-
-    Errors.prototype.include = function(field) {
-      return (this.__errors[field] != null) && _.size(this.__errors[field]) > 0;
-    };
-
-    Errors.prototype.empty = function() {
-      return this.size() === 0;
-    };
-
-    Errors.prototype.size = function() {
-      return _.size(this.toArray());
-    };
-
-    Errors.prototype["delete"] = function(field) {
-      return this.__errors[field] = [];
-    };
-
-    Errors.prototype.each = function(iterator) {
-      return _.each(this.__errors, function(errors, field) {
-        var error, _i, _len, _results;
-        _results = [];
-        for (_i = 0, _len = errors.length; _i < _len; _i++) {
-          error = errors[_i];
-          _results.push(iterator(field, error));
-        }
-        return _results;
-      });
-    };
-
-    Errors.prototype.forField = function(field) {
-      var _this = this;
-      return ActiveResource.prototype.Collection.build(_.keys(this.__errors)).select(function(k) {
-        return s.startsWith(k, field);
-      }).map(function(k) {
-        return _this.__errors[k];
-      }).flatten();
-    };
-
-    Errors.prototype.detailsForField = function(field) {
-      return this.forField(field).inject({}, function(out, error) {
-        out[error.code] = error.detail;
-        return out;
-      });
-    };
-
-    Errors.prototype.forBase = function() {
-      return this.forField('base');
-    };
-
-    Errors.prototype.toArray = function() {
-      var errors, field, output, _ref;
-      output = [];
-      _ref = this.__errors;
-      for (field in _ref) {
-        errors = _ref[field];
-        output.push.apply(output, errors);
-      }
-      return output;
-    };
-
-    Errors.prototype.toCollection = function() {
-      return ActiveResource.prototype.Collection.build(this.toArray());
-    };
-
-    Errors.prototype.__add = function(field, code, detail) {
-      var error, _base;
-      if (detail == null) {
-        detail = '';
-      }
-      (_base = this.__errors)[field] || (_base[field] = []);
-      this.__errors[field].push(error = this.__buildError(field, code, detail));
-      return error;
-    };
-
-    Errors.prototype.__buildError = function(field, code, detail) {
-      return {
-        field: field,
-        code: code,
-        detail: detail,
-        message: detail
-      };
-    };
-
-    return Errors;
-
-  })();
-
-}).call(this);
-
-(function() {
-  ActiveResource.prototype.Fields = (function() {
-    function Fields() {}
-
-    Fields.prototype.fields = function() {
-      var attributes, output;
-      attributes = this.attributes();
-      output = ActiveResource.prototype.Collection.build(attributes.all);
-      output.push.apply(output, attributes.read.toArray());
-      output.push.apply(output, _.keys(this.reflections()));
-      return output;
-    };
-
-    Fields.__initializeFields = function() {
-      var _this = this;
-      this.__fields = {};
-      return this.klass().fields().each(function(field) {
-        var _ref;
-        if ((_ref = _this.klass().reflectOnAssociation(field)) != null ? _ref.collection() : void 0) {
-          return _this.__fields[field] = ActiveResource.prototype.Collection.build();
-        } else {
-          return _this.__fields[field] = null;
-        }
-      });
-    };
-
-    Fields.__assignFields = function(fields) {
-      var _this = this;
-      _.each(fields, function(v, k) {
-        if (!_.has(_this.__fields, k)) {
-          return;
-        }
-        try {
-          if (_this.association(k).reflection.collection()) {
-            return _this.__fields[k] = ActiveResource.prototype.Collection.build(v);
-          } else {
-            return _this.__fields[k] = v;
-          }
-        } catch (_error) {
-          return _this.__fields[k] = v;
-        }
-      });
-      return this.__assignAttributes(fields);
-    };
-
-    Fields.changed = function() {
-      return !this.changedFields().empty();
-    };
-
-    Fields.changedFields = function() {
-      var _this = this;
-      return this.klass().fields().select(function(field) {
-        var association, newField, newTargets, oldField;
-        oldField = _this.__fields[field];
-        newField = _this[field];
-        try {
-          association = _this.association(field);
-          newField = _this[field]();
-          if (association.reflection.collection()) {
-            if (oldField.size() !== newField.size()) {
-              return true;
-            }
-            newTargets = newField.target().select(function(t) {
-              return !oldField.include(t) || (association.reflection.autosave() && t.changed());
-            });
-            return !newTargets.empty();
-          } else {
-            return oldField != newField || association.reflection.autosave() && newField.changed();
-          }
-        } catch (_error) {
-          return oldField != newField && !_.isUndefined(newField);
-        }
-      });
-    };
-
-    return Fields;
-
-  })();
-
-}).call(this);
-
-(function() {
-  var __slice = [].slice;
-
-  ActiveResource.Links = ActiveResource.prototype.Links = (function() {
-    function Links() {}
-
-    Links.prototype.links = function() {
-      return this.__links || (this.__links = _.clone(this.klass().links()));
-    };
-
-    Links.links = function() {
-      if (this.resourceLibrary.baseUrl == null) {
-        throw 'baseUrl is not set';
-      }
-      if (this.queryName == null) {
-        throw 'queryName is not set';
-      }
-      return this.__links || (this.__links = {
-        related: this.resourceLibrary.baseUrl + this.queryName + '/'
-      });
-    };
-
-    Links.__constructLink = function() {
-      var args;
-      args = 1 <= arguments.length ? __slice.call(arguments, 0) : [];
-      return _.map(args, function(str) {
-        if (s.endsWith(str, '/')) {
-          return str;
-        } else {
-          return str + '/';
-        }
-      }).join('');
-    };
-
-    return Links;
-
-  })();
-
-}).call(this);
-
-(function() {
-  ActiveResource.prototype.Persistence = (function() {
-    function Persistence() {}
-
-    Persistence.persisted = function() {
-      return this.links()['self'] != null;
-    };
-
-    Persistence.newResource = function() {
-      return !this.persisted();
-    };
-
-    Persistence.save = function(callback) {
-      return this.__createOrUpdate().then(callback, callback);
-    };
-
-    Persistence.update = function(attributes, callback) {
-      var attributesKeys, oldAttributes,
-        _this = this;
-      attributesKeys = ActiveResource.prototype.Collection.build(_.keys(attributes));
-      oldAttributes = _.pick(this.attributes(), attributesKeys.toArray());
-      oldAttributes = _.defaults(oldAttributes, attributesKeys.inject({}, function(obj, k) {
-        obj[k] = null;
-        return obj;
-      }));
-      this.__assignAttributes(attributes);
-      return this.__createOrUpdate().then(null, function(resource) {
-        resource.__assignAttributes(oldAttributes);
-        return resource;
-      }).then(callback, callback);
-    };
-
-    Persistence.destroy = function() {
-      var resource;
-      return this.klass().resourceLibrary["interface"]["delete"](this.links()['self'], (resource = this)).then(function() {
-        resource.__links = {};
-        return resource;
-      });
-    };
-
-    Persistence.__createOrUpdate = function() {
-      this.errors().reset();
-      if (this.persisted()) {
-        return this.klass().resourceLibrary["interface"].patch(this.links()['self'], this);
-      } else {
-        return this.klass().resourceLibrary["interface"].post(this.links()['related'], this);
-      }
-    };
-
-    return Persistence;
-
-  })();
-
-}).call(this);
-
-(function() {
-  var __slice = [].slice;
-
-  ActiveResource.prototype.QueryParams = (function() {
-    var COLLECTION_RELATED, RESOURCE_RELATED;
-
-    function QueryParams() {}
-
-    RESOURCE_RELATED = ['fields', 'include'];
-
-    COLLECTION_RELATED = ['filter', 'sort', 'page'];
-
-    QueryParams.queryParams = function() {
-      return this.__queryParams || (this.__queryParams = (typeof this.isA === "function" ? this.isA(ActiveResource.prototype.Base) : void 0) ? _.clone(this.klass().queryParams()) : {});
-    };
-
-    QueryParams.queryParamsForReflection = function(reflection) {
-      var includes, queryParams, _ref;
-      queryParams = {};
-      if (this.queryParams()['include'] != null) {
-        includes = ActiveResource.prototype.Collection.build(this.queryParams()['include']).inject([], function(out, i) {
-          if (_.isObject(i)) {
-            _.each(_.keys(i), function(i2) {
-              if (i2 === reflection.name) {
-                return out.push.apply(out, _.flatten([i[i2]]));
-              }
-            });
-          }
-          return out;
-        });
-        if (includes.length !== 0) {
-          queryParams['include'] = includes;
-        }
-      }
-      if (!(typeof reflection.polymorphic === "function" ? reflection.polymorphic() : void 0) && (((_ref = this.queryParams()['fields']) != null ? _ref[reflection.klass().queryName] : void 0) != null)) {
-        queryParams['fields'] = _.pick(this.queryParams()['fields'], reflection.klass().queryName);
-      }
-      return queryParams;
-    };
-
-    QueryParams.assignQueryParams = function(queryParams) {
-      return this.__queryParams = queryParams;
-    };
-
-    QueryParams.assignResourceRelatedQueryParams = function(queryParams) {
-      return this.assignQueryParams(_.pick.apply(_, [queryParams].concat(__slice.call(RESOURCE_RELATED))));
-    };
-
-    QueryParams.resetQueryParams = function() {
-      return this.__queryParams = {};
-    };
-
-    QueryParams.__resourceRelatedParams = function() {
-      return _.pick.apply(_, [this.queryParams()].concat(__slice.call(RESOURCE_RELATED)));
-    };
-
-    QueryParams.__collectionRelatedParams = function() {
-      return _.pick.apply(_, [this.queryParams()].concat(__slice.call(COLLECTION_RELATED)));
-    };
-
-    QueryParams.__extendValueParam = function(param, value, queryParams) {
-      queryParams || (queryParams = _.clone(this.queryParams()));
-      queryParams[param] = value;
-      return queryParams;
-    };
-
-    QueryParams.__extendObjectParam = function(param, options, queryParams) {
-      queryParams || (queryParams = _.clone(this.queryParams()));
-      queryParams[param] = _.extend(queryParams[param] || {}, options);
-      return queryParams;
-    };
-
-    QueryParams.__extendArrayParam = function(param, items, queryParams) {
-      var _ref;
-      queryParams || (queryParams = _.clone(this.queryParams()));
-      queryParams[param] = queryParams[param] ? queryParams[param].slice(0) : [];
-      if (items != null) {
-        (_ref = queryParams[param]).push.apply(_ref, items);
-      }
-      return queryParams;
-    };
-
-    return QueryParams;
-
-  })();
->>>>>>> 5460c7a1
 
     return _typeof(obj);
   }
@@ -2253,54 +497,6 @@
 
           return _possibleConstructorReturn(this, _getPrototypeOf(JsonApi).apply(this, arguments));
         }
-<<<<<<< HEAD
-=======
-      };
-
-      return BelongsToReflection;
-
-    })(Reflection.prototype.AbstractReflection);
-
-    return Reflection;
-
-  }).call(this);
-
-}).call(this);
-
-(function() {
-  var __slice = [].slice;
-
-  ActiveResource.Relation = ActiveResource.prototype.Relation = (function() {
-    ActiveResource.include(Relation, ActiveResource.prototype.QueryParams);
-
-    ActiveResource.include(Relation, ActiveResource.prototype.Typing);
-
-    function Relation(base, __queryParams) {
-      var INTERNAL_METHODS, classMethods, customClassMethods, mixin,
-        _this = this;
-      this.base = base;
-      this.__queryParams = __queryParams;
-      this.queryName = this.base.queryName;
-      if (this.base.isA(Function)) {
-        INTERNAL_METHODS = ['__super__', 'resourceLibrary', 'className', 'queryName', '__attributes', '__reflections', '__queryParams'];
-        classMethods = _.difference(_.keys(this.base), _.keys(ActiveResource.prototype.Base));
-        customClassMethods = _.difference(classMethods, INTERNAL_METHODS);
-        mixin = ActiveResource.Collection.build(customClassMethods).inject({}, function(obj, method) {
-          obj[method] = _this.base[method];
-          return obj;
-        });
-        ActiveResource.extend(this, mixin);
-      }
-    }
-
-    Relation.prototype.links = function() {
-      return this.base.links();
-    };
-
-    Relation.prototype["interface"] = function() {
-      return this.base["interface"]();
-    };
->>>>>>> 5460c7a1
 
         _createClass(JsonApi, [{
           key: "request",
@@ -2389,10 +585,22 @@
           key: "buildFilters",
           value: function buildFilters(filters) {
             return this.toUnderscored(_.mapObject(filters, function (value) {
-              if (typeof value.isA === "function" ? value.isA(ActiveResource.prototype.Base) : void 0) {
-                return value[value.klass().primaryKey];
+              var transformValue;
+
+              transformValue = function transformValue(v) {
+                if (typeof v.isA === "function" ? v.isA(ActiveResource.prototype.Base) : void 0) {
+                  return v[v.klass().primaryKey];
+                } else {
+                  return v;
+                }
+              };
+
+              if (_.isArray(value) || (typeof value.isA === "function" ? value.isA(ActiveResource.Collection) : void 0)) {
+                return ActiveResource.Collection.build(value).map(function (v) {
+                  return transformValue(v);
+                }).join();
               } else {
-                return value;
+                return transformValue(value);
               }
             }));
           } // Takes in an object of modelName/fieldArray pairs and joins the fieldArray into a string
@@ -5284,11 +3492,25 @@
         // @param [Object] __queryParams the __queryParams already built by previous links in
         //   the Relation chain
         function Relation(base, __queryParams) {
+          var _this17 = this;
+
           _classCallCheck(this, Relation);
 
+          var INTERNAL_METHODS, classMethods, customClassMethods, mixin;
           this.base = base;
           this.__queryParams = __queryParams;
           this.queryName = this.base.queryName;
+
+          if (this.base.isA(Function)) {
+            INTERNAL_METHODS = ['arguments', 'caller', 'length', 'name', 'prototype', '__super__', 'className', 'queryName', 'resourceLibrary', '__attributes', '__callbacks', '__links', '__reflections', '__queryParams'];
+            classMethods = _.difference(Object.getOwnPropertyNames(this.base), _.keys(ActiveResource.prototype.Base));
+            customClassMethods = _.difference(classMethods, INTERNAL_METHODS);
+            mixin = ActiveResource.Collection.build(customClassMethods).inject({}, function (obj, method) {
+              obj[method] = _this17.base[method];
+              return obj;
+            });
+            ActiveResource.extend(this, mixin);
+          }
         } // Returns links to the server for the resource that this relation is for
         // This will always be { related: baseUrl + '/[@base.queryName]' }
         // @return [Object] string URLs for the resource
@@ -5359,7 +3581,7 @@
         }, {
           key: "select",
           value: function select() {
-            var _this17 = this;
+            var _this18 = this;
 
             var queryParams;
             queryParams = _.clone(this.queryParams());
@@ -5387,8 +3609,8 @@
               }
             }).flatten().each(function (arg) {
               var modelName;
-              modelName = _.isObject(arg) ? _.keys(arg)[0] : _this17.queryName;
-              return queryParams['fields'] = _this17.__extendArrayParam(modelName, _.isObject(arg) ? [_.values(arg)[0]] : [arg], queryParams['fields']);
+              modelName = _.isObject(arg) ? _.keys(arg)[0] : _this18.queryName;
+              return queryParams['fields'] = _this18.__extendArrayParam(modelName, _.isObject(arg) ? [_.values(arg)[0]] : [arg], queryParams['fields']);
             });
             return this.__newRelation(queryParams);
           } // Defines the page number of the query
@@ -5797,17 +4019,17 @@
         }, {
           key: "loadTarget",
           value: function loadTarget() {
-            var _this18 = this;
+            var _this19 = this;
 
             if (this.__canFindTarget()) {
               return this.__findTarget().then(function (loadedTarget) {
-                _this18.target = loadedTarget;
-
-                _this18.loaded(true);
+                _this19.target = loadedTarget;
+
+                _this19.loaded(true);
 
                 return loadedTarget;
               }).catch(function () {
-                return _this18.reset();
+                return _this19.reset();
               });
             } else {
               this.reset();
@@ -5891,7 +4113,7 @@
         }, {
           key: "__executeOnCloneIfImmutable",
           value: function __executeOnCloneIfImmutable(checkImmutable, value, fn) {
-            var _this19 = this;
+            var _this20 = this;
 
             var clone, newValue, result;
 
@@ -5899,7 +4121,7 @@
               clone = this.owner.clone();
               newValue = ActiveResource.Collection.build(value).map(function (val) {
                 return (val != null ? val.__createClone({
-                  cloner: _this19.owner,
+                  cloner: _this20.owner,
                   newCloner: clone
                 }) : void 0) || null;
               });
@@ -6002,15 +4224,15 @@
 
 
       function CollectionAssociation(owner, reflection) {
-        var _this20;
+        var _this21;
 
         _classCallCheck(this, CollectionAssociation);
 
-        _this20 = _possibleConstructorReturn(this, _getPrototypeOf(CollectionAssociation).apply(this, arguments));
-        _this20.owner = owner;
-        _this20.reflection = reflection;
-        _this20.queryName = _this20.klass().queryName;
-        return _this20;
+        _this21 = _possibleConstructorReturn(this, _getPrototypeOf(CollectionAssociation).apply(this, arguments));
+        _this21.owner = owner;
+        _this21.reflection = reflection;
+        _this21.queryName = _this21.klass().queryName;
+        return _this21;
       } // Getter for the proxy to the target
 
 
@@ -6031,12 +4253,12 @@
           var save = arguments.length > 1 && arguments[1] !== undefined ? arguments[1] : true;
           var checkImmutable = arguments.length > 2 && arguments[2] !== undefined ? arguments[2] : false;
           return this.__executeOnCloneIfImmutable(checkImmutable, resources, function (resources) {
-            var _this21 = this;
+            var _this22 = this;
 
             var base, localAssignment, persistedResources;
             resources = ActiveResource.prototype.Collection.build(resources);
             resources.each(function (r) {
-              return _this21.__raiseOnTypeMismatch(r);
+              return _this22.__raiseOnTypeMismatch(r);
             });
             persistedResources = resources.select(function (r) {
               return typeof r.persisted === "function" ? r.persisted() : void 0;
@@ -6044,10 +4266,10 @@
 
             localAssignment = function localAssignment() {
               if (save) {
-                _this21.loaded(true);
+                _this22.loaded(true);
               }
 
-              _this21.replace(resources);
+              _this22.replace(resources);
 
               return resources;
             };
@@ -6067,11 +4289,11 @@
         value: function build() {
           var attributes = arguments.length > 0 && arguments[0] !== undefined ? arguments[0] : {};
           return this.__executeOnCloneIfImmutable(true, [], function () {
-            var _this22 = this;
+            var _this23 = this;
 
             if (_.isArray(attributes)) {
               return ActiveResource.prototype.Collection.build(attributes).map(function (attr) {
-                return _this22.build(attr);
+                return _this23.build(attr);
               });
             } else {
               return this.__concatResources(ActiveResource.prototype.Collection.build(this.__buildResource(attributes))).first();
@@ -6102,12 +4324,12 @@
         key: "concat",
         value: function concat(resources) {
           return this.__executeOnCloneIfImmutable(true, resources, function () {
-            var _this23 = this;
+            var _this24 = this;
 
             var base, persistedResources;
             resources = ActiveResource.prototype.Collection.build(resources);
             resources.each(function (r) {
-              return _this23.__raiseOnTypeMismatch(r);
+              return _this24.__raiseOnTypeMismatch(r);
             });
 
             if (!(typeof (base = this.owner).newResource === "function" ? base.newResource() : void 0) && (persistedResources = resources.select(function (r) {
@@ -6115,7 +4337,7 @@
             })).size()) {
               // TODO: Do something better with unpersisted resources, like saving them
               return this.__persistConcat(persistedResources.toArray()).then(function () {
-                return _this23.__concatResources(resources);
+                return _this24.__concatResources(resources);
               });
             } else {
               return this.__concatResources(resources);
@@ -6129,19 +4351,19 @@
         key: "delete",
         value: function _delete(resources) {
           return this.__executeOnCloneIfImmutable(true, resources, function () {
-            var _this24 = this;
+            var _this25 = this;
 
             var base, persistedResources;
             resources = ActiveResource.prototype.Collection.build(resources);
             resources.each(function (r) {
-              return _this24.__raiseOnTypeMismatch(r);
+              return _this25.__raiseOnTypeMismatch(r);
             });
 
             if (!(typeof (base = this.owner).newResource === "function" ? base.newResource() : void 0) && (persistedResources = resources.select(function (r) {
               return typeof r.persisted === "function" ? r.persisted() : void 0;
             })).size()) {
               return this.__persistDelete(persistedResources.toArray()).then(function () {
-                return _this24.__removeResources(resources);
+                return _this25.__removeResources(resources);
               });
             } else {
               return this.__removeResources(resources);
@@ -6224,12 +4446,12 @@
       }, {
         key: "__concatResources",
         value: function __concatResources(resources) {
-          var _this25 = this;
+          var _this26 = this;
 
           resources.each(function (resource) {
-            _this25.addToTarget(resource);
-
-            return _this25.insertResource(resource);
+            _this26.addToTarget(resource);
+
+            return _this26.insertResource(resource);
           });
           return resources;
         } // Removes the resources from the target
@@ -6336,17 +4558,17 @@
         }, {
           key: "queryParams",
           value: function queryParams() {
-            var _this26 = this;
+            var _this27 = this;
 
             return this.__queryParams || (this.__queryParams = function () {
               var base, klassQueryParams, queryParams;
-              queryParams = _.clone(_this26.base.owner.queryParamsForReflection(_this26.base.reflection));
-
-              if (!(typeof (base = _this26.base.reflection).polymorphic === "function" ? base.polymorphic() : void 0)) {
-                klassQueryParams = _.clone(_this26.base.klass().queryParams());
+              queryParams = _.clone(_this27.base.owner.queryParamsForReflection(_this27.base.reflection));
+
+              if (!(typeof (base = _this27.base.reflection).polymorphic === "function" ? base.polymorphic() : void 0)) {
+                klassQueryParams = _.clone(_this27.base.klass().queryParams());
 
                 if (klassQueryParams['include'] != null) {
-                  queryParams = _this26.__extendArrayParam('include', klassQueryParams['include'], queryParams);
+                  queryParams = _this27.__extendArrayParam('include', klassQueryParams['include'], queryParams);
                 }
 
                 if (klassQueryParams['fields'] != null) {
@@ -6394,10 +4616,10 @@
         }, {
           key: "load",
           value: function load() {
-            var _this27 = this;
+            var _this28 = this;
 
             return this.all().then(function (collection) {
-              return _this27.base.writer(collection, false, true);
+              return _this28.base.writer(collection, false, true);
             });
           } // Gets the cached association collection and returns it as an array
           // @return [Array<ActiveResource::Base>] the array of cached collection association items
@@ -6453,16 +4675,16 @@
         }, {
           key: "build",
           value: function build() {
-            var _this28 = this;
+            var _this29 = this;
 
             var attributes = arguments.length > 0 && arguments[0] !== undefined ? arguments[0] : {};
             var resources;
             attributes = _.isArray(attributes) ? _.map(attributes, function (attr) {
-              return _.extend(attr, _this28.queryParams()['filter']);
+              return _.extend(attr, _this29.queryParams()['filter']);
             }) : _.extend(attributes, this.queryParams()['filter']);
             resources = ActiveResource.prototype.Collection.build(this.base.build(attributes));
             resources.each(function (r) {
-              return r.assignResourceRelatedQueryParams(_this28.queryParams());
+              return r.assignResourceRelatedQueryParams(_this29.queryParams());
             });
 
             if (resources.size() > 1) {
@@ -6544,15 +4766,15 @@
       }, {
         key: "__deleteResources",
         value: function __deleteResources(resources) {
-          var _this29 = this;
+          var _this30 = this;
 
           resources.each(function (resource) {
             var inverse;
 
-            if ((inverse = _this29.reflection.inverseOf()) != null) {
+            if ((inverse = _this30.reflection.inverseOf()) != null) {
               return resource.association(inverse.name).replace(null);
             } else {
-              return resource[_this29.reflection.foreignKey()] = null;
+              return resource[_this30.reflection.foreignKey()] = null;
             }
           });
           return this.target = ActiveResource.prototype.Collection.build(_.difference(this.target.toArray(), resources.toArray()));
@@ -6592,7 +4814,7 @@
           var save = arguments.length > 1 && arguments[1] !== undefined ? arguments[1] : true;
           var checkImmutable = arguments.length > 2 && arguments[2] !== undefined ? arguments[2] : false;
           return this.__executeOnCloneIfImmutable(checkImmutable, resource, function (resource) {
-            var _this30 = this;
+            var _this31 = this;
 
             var base, localAssignment;
 
@@ -6602,10 +4824,10 @@
 
             localAssignment = function localAssignment() {
               if (save) {
-                _this30.loaded(true);
+                _this31.loaded(true);
               }
 
-              return _this30.replace(resource);
+              return _this31.replace(resource);
             };
 
             if (save && !(typeof (base = this.owner).newResource === "function" ? base.newResource() : void 0)) {
@@ -7187,7 +5409,7 @@
       }, {
         key: "propagate",
         value: function propagate(errors) {
-          var _this31 = this;
+          var _this32 = this;
 
           var errorsByTarget;
           errorsByTarget = errors.inject({}, function (targetObject, error) {
@@ -7198,7 +5420,7 @@
 
             if (targetObject[field] == null) {
               try {
-                association = _this31.base.association(field);
+                association = _this32.base.association(field);
               } catch (error1) {
                 association = null;
               }
@@ -7231,14 +5453,14 @@
                   return errorsForTarget.errors.delete(e);
                 });
                 baseErrors.each(function (e) {
-                  return _this31.push(e);
+                  return _this32.push(e);
                 });
                 relationshipResource = association.target.first();
 
                 if (clone = relationshipResource != null ? relationshipResource.__createClone({
-                  cloner: _this31.base
+                  cloner: _this32.base
                 }) : void 0) {
-                  _this31.base.__fields[association.reflection.name].replace(relationshipResource, clone);
+                  _this32.base.__fields[association.reflection.name].replace(relationshipResource, clone);
 
                   association.target.replace(relationshipResource, clone);
                   clone.errors().clear();
@@ -7246,7 +5468,7 @@
                 }
               } else {
                 if (clone = (ref = association.target) != null ? ref.__createClone({
-                  cloner: _this31.base
+                  cloner: _this32.base
                 }) : void 0) {
                   clone.errors().clear();
                   return clone.errors().propagate(errorsForTarget.errors);
@@ -7254,7 +5476,7 @@
               }
             } else {
               return errorsForTarget.errors.each(function (e) {
-                return _this31.push(e);
+                return _this32.push(e);
               });
             }
           });
