--- conflicted
+++ resolved
@@ -367,28 +367,13 @@
       if (data[resource.klass().primaryKey]) {
         attributes[resource.klass().primaryKey] = data[resource.klass().primaryKey].toString();
       }
-<<<<<<< HEAD
-=======
       if (parentRelationship != null) {
         attributes = _.extend(attributes, parentRelationship);
       }
->>>>>>> 9715785a
       attributes = this.addRelationshipsToAttributes(attributes, data['relationships'], includes, resource);
       resource.__assignFields(this.toCamelCase(attributes));
       resource.__links = _.extend(resource.links(), data['links']);
       resource.klass().reflectOnAllAssociations().each(function(reflection) {
-<<<<<<< HEAD
-        var association, relationship, relationshipEmpty, _ref1, _ref2, _ref3, _ref4,
-          _this = this;
-        association = resource.association(reflection.name);
-        association.__links = _.extend(association.links(), _.mapObject((_ref1 = data['relationships']) != null ? (_ref2 = _ref1[s.underscored(reflection.name)]) != null ? _ref2['links'] : void 0 : void 0, function(l) {
-          if (s.endsWith(l, '/')) {
-            return l;
-          } else {
-            return l + '/';
-          }
-        }));
-=======
         var association, relationship, relationshipEmpty, relationshipLinks, selfLink, _ref1, _ref2, _ref3, _ref4,
           _this = this;
         association = resource.association(reflection.name);
@@ -407,7 +392,6 @@
             related: selfLink + reflection.name
           };
         }
->>>>>>> 9715785a
         relationshipEmpty = _.isObject(relationship = (_ref3 = data['relationships']) != null ? (_ref4 = _ref3[s.underscored(reflection.name)]) != null ? _ref4['data'] : void 0 : void 0) ? _.keys(relationship).length === 0 : relationship != null ? relationship.length === 0 : true;
         if (_.has(attributes, reflection.name) || relationshipEmpty) {
           return association.loaded(true);
